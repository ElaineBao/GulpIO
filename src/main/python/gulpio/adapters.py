#!/usr/bin/env python
import random
import os
import json
import csv
import gzip
import glob
from abc import ABC, abstractmethod


from .utils import (get_single_video_path,
                    find_images_in_folder,
                    resize_images,
                    resize_by_short_edge,
                    burst_video_into_frames,
                    temp_dir_for_bursting,
                    )


class AbstractDatasetAdapter(ABC):  # pragma: no cover
    """ Base class adapter for gulping (video) datasets.

    Inherit from this class and implement the `iter_data` method. This method
    should iterate over your entire dataset and for each element return a
    dictionary with the following fields:

        id     : a unique(?) ID for the element.
        frames : a list of frames (PIL images, numpy arrays..)
        meta   : a dictionary with arbitrary metadata (labels, start_time...)

    For examples, see the custom adapters below.

    """

    @abstractmethod
    def iter_data(self, slice_element=None):
        return NotImplementedError

    @abstractmethod
    def __len__(self):
        return NotImplementedError


class Custom20BNAdapterMixin(object):

    def create_label2idx_dict(self, label_name):
        labels = sorted(set([item[label_name] for item in self.data]))
        labels2idx = {}
        for label_counter, label in enumerate(labels):
            labels2idx[label] = label_counter
        return labels2idx

    def write_label2idx_dict(self):
        json.dump(self.labels2idx,
                  open(os.path.join(self.output_folder, 'label2idx.json'),
                       'w'))


class Custom20BNJsonVideoAdapter(AbstractDatasetAdapter,
                                 Custom20BNAdapterMixin):
    """ Adapter for 20BN datasets specified by JSON file and MP4 videos. """

    def __init__(self, json_file, folder, output_folder,
                 shuffle=False, frame_size=-1, frame_rate=8,
                 shm_dir_path='/dev/shm'):
        self.json_file = json_file
        if json_file.endswith('.json.gz'):
            self.data = self.read_gz_json(json_file)
        elif json_file.endswith('.json'):
            self.data = self.read_json(json_file)
        else:
            raise RuntimeError('Wrong data file format (.json.gz or .json)')
        self.output_folder = output_folder
<<<<<<< HEAD
        self.label2idx = self.create_label2idx_dict()
=======
        self.labels2idx = self.create_label2idx_dict('template')
>>>>>>> 35ac0352
        self.folder = folder
        self.shuffle = shuffle
        self.frame_size = frame_size
        self.frame_rate = frame_rate
        self.shm_dir_path = shm_dir_path
        self.all_meta = self.get_meta()
        if self.shuffle:
            random.shuffle(self.all_meta)

    def read_json(self, json_file):
        with open(json_file, 'r') as f:
            content = json.load(f)
        return content

    def read_gz_json(self, gz_json_file):
        with gzip.open(gz_json_file, 'rt') as fp:
            content = json.load(fp)
        return content

    def get_meta(self):
        return [{'id': entry['id'],
                 'label': entry['template'],
                 'idx': self.label2idx[entry['template']]}
                for entry in self.data]

<<<<<<< HEAD
    def create_label2idx_dict(self):
        labels = sorted(set([item['template'] for item in self.data]))
        label2idx = {}
        label_counter = 0
        for label_counter, label in enumerate(labels):
            label2idx[label] = label_counter
        return label2idx

    def write_label2idx_dict(self):
        json.dump(self.label2idx,
                  open(os.path.join(self.output_folder, 'label2idx.json'),
                       'w'))

=======
>>>>>>> 35ac0352
    def __len__(self):
        return len(self.data)

    def iter_data(self, slice_element=None):
        slice_element = slice_element or slice(0, len(self))
        for meta in self.all_meta[slice_element]:
            video_folder = os.path.join(self.folder, str(meta['id']))
            video_path = get_single_video_path(video_folder, format_='mp4')
            with temp_dir_for_bursting(self.shm_dir_path) as temp_burst_dir:
                frame_paths = burst_video_into_frames(
                    video_path, temp_burst_dir, frame_rate=self.frame_rate)
                frames = list(resize_images(frame_paths, self.frame_size))
            result = {'meta': meta,
                      'frames': frames,
                      'id': meta['id']}
            yield result
        else:
            self.write_label2idx_dict()


class Custom20BNCsvJpegAdapter(AbstractDatasetAdapter,
                               Custom20BNAdapterMixin):
    """ Adapter for 20BN datasets specified by CSV file and JPEG frames. """

    def __init__(self, csv_file, folder, output_folder,
                 shuffle=False, frame_size=-1, shm_dir_path='/dev/shm'):
        self.data = self.read_csv(csv_file)
        self.output_folder = output_folder
        self.labels2idx = self.create_label2idx_dict('label')
        self.folder = folder
        self.shuffle = shuffle
        self.frame_size = frame_size
        self.shm_dir_path = shm_dir_path
        self.all_meta = self.get_meta()
        if self.shuffle:
            random.shuffle(self.all_meta)

    def read_csv(self, csv_file):
        with open(csv_file, newline='\n') as f:
            content = csv.reader(f, delimiter=';')
            data = []
            for row in content:
                data.append({'id': row[0], 'label': row[1]})
        return data

    def get_meta(self):
        return [{'id': entry['id'],
                 'label': entry['label'],
                 'idx': self.labels2idx[entry['label']]}
                for entry in self.data]

<<<<<<< HEAD
    def create_label2idx_dict(self):
        labels = sorted(set([item['label'] for item in self.data]))
        label2idx = {}
        label_counter = 0
        for label_counter, label in enumerate(labels):
            label2idx[label] = label_counter
        return label2idx

    def __len__(self):
        return len(self.data)

    def write_label2idx_dict(self):
        json.dump(self.label2idx,
                  open(os.path.join(self.output_folder, 'label2idx.json'),
                       'w'))

=======
    def __len__(self):
        return len(self.data)

>>>>>>> 35ac0352
    def iter_data(self, slice_element=None):
        slice_element = slice_element or slice(0, len(self))
        for meta in self.all_meta[slice_element]:
            video_folder = os.path.join(self.folder, str(meta['id']))
            frame_paths = find_images_in_folder(video_folder, formats=['jpg'])
            frames = list(resize_images(frame_paths, self.frame_size))
            result = {'meta': meta,
                      'frames': frames,
                      'id': meta['id']}
            yield result
        else:
<<<<<<< HEAD
            self.write_label2idx_dict()


class ImageListAdapter():
    r"""Give a list.txt in format:

        img_path,label_name
        ...

        and it iterates through images/
    """

    def __init__(self, input_file, output_folder, root_folder='',
                 shuffle=False, img_size=-1):
        self.item_list = [item.strip().split(',') for item in open(input_file, 'r')]
        self.output_folder = output_folder
        self.root_folder = root_folder
        print("root  -- ", self.root_folder)
        self.folder = root_folder
        self.data = self.parse_paths(self.item_list)
        self.label2idx = self.create_label2idx_dict()
        self.shuffle = shuffle
        self.img_size = img_size
        self.all_meta = self.get_meta()
        if self.shuffle:
            random.shuffle(self.all_meta)

    def parse_paths(self, item_list):
        data = []
        for img_path, label_name in item_list:
            img_name = os.path.basename(img_path)
            data.append({'id': img_name, 'label': label_name, 'path': img_path})
        return data

    def get_meta(self):
        return [{'id': entry['id'],
                 'label': entry['label'],
                 'path': entry['path'],
                 'idx': self.label2idx[entry['label']]}
                for entry in self.data]

    def create_label2idx_dict(self):
        labels = sorted(set([item['label'] for item in self.data]))
        label2idx = {}
        label_counter = 0
        for label_counter, label in enumerate(labels):
            label2idx[label] = label_counter
        return label2idx

    def __len__(self):
        return len(self.data)

    def write_label2idx_dict(self):
        json.dump(self.label2idx,
                  open(os.path.join(self.output_folder, 'label2idx.json'),
                       'w'))

    def iter_data(self, slice_element=None):
        slice_element = slice_element or slice(0, len(self))
        for meta in self.all_meta[slice_element]:
            img_path = os.path.join(self.root_folder, str(meta['path']))
            img = resize_by_short_edge(img_path, self.img_size)
            result = {'meta': meta,
                      'frames': [img],
                      'id': meta['id']}
            yield result
        else:
            self.write_label2idx_dict()


class ImageFolderAdapter():
    r"""Parse the given folder assuming each subfolder is a category and it
    includes the category images.
    """

    def __init__(self, folder, output_folder,
                 file_extensions=['.jpg'], shuffle=False,
                 img_size=-1):
        self.file_extensions = file_extensions
        self.data = self.parse_folder(folder)
        self.output_folder = output_folder
        self.label2idx = self.create_label2idx_dict()
        self.folder = folder
        self.shuffle = shuffle
        self.img_size = img_size
        self.all_meta = self.get_meta()
        if self.shuffle:
            random.shuffle(self.all_meta)

    def parse_folder(self, folder):
        img_paths = []
        for extension in self.file_extensions:
            search_pattern = os.path.join(folder+"**/*{}".format(extension))
            paths = glob.glob(search_pattern, recursive=True)
        img_paths.extend(paths)
        img_paths = sorted(img_paths)
        data = []
        for img_path in img_paths:
            path = os.path.dirname(img_path)
            category_name = path.split('/')[-1]
            img_name = os.path.basename(img_path)
            category_name = category_name
            data.append({'id': img_name, 'label': category_name, 'path': path})
        return data

    def get_meta(self):
        return [{'id': entry['id'],
                 'label': entry['label'],
                 'path': entry['path'],
                 'idx': self.label2idx[entry['label']]}
                for entry in self.data]

    def create_label2idx_dict(self):
        labels = sorted(set([item['label'] for item in self.data]))
        label2idx = {}
        label_counter = 0
        for label_counter, label in enumerate(labels):
            label2idx[label] = label_counter
        return label2idx

    def __len__(self):
        return len(self.data)

    def write_label2idx_dict(self):
        json.dump(self.label2idx,
                  open(os.path.join(self.output_folder, 'label2idx.json'),
                       'w'))

    def iter_data(self, slice_element=None):
        slice_element = slice_element or slice(0, len(self))
        for meta in self.all_meta[slice_element]:
            img_path = os.path.join(self.folder, str(meta['path']),
                                    str(meta['id']))
            img = resize_by_short_edge(img_path, self.img_size)
            result = {'meta': meta,
                      'frames': [img],
                      'id': meta['id']}
            yield result
        else:
            self.write_label2idx_dict()


# class Input_from_csv(object):
#
#     def __init__(self, csv_file, num_labels=None):
#         self.num_labels = num_labels
#         self.data = self.read_input_from_csv(csv_file)
#         self.label2idx = self.create_labels_dict()
#
#     def read_input_from_csv(self, csv_file):
#         print(" > Reading data list (csv)")
#         return pd.read_csv(csv_file)
#
#     def create_labels_dict(self):
#         labels = sorted(pd.unique(self.data['label']))
#         if self.num_labels:
#             assert len(labels) == self.num_labels
#         label2idx = {}
#         for i, label in enumerate(labels):
#             label2idx[label] = i
#         return label2idx
#
#     def get_data(self):
#         output = []
#         for idx, row in self.data.iterrows():
#             entry_dict = {}
#             entry_dict['id'] = row.youtube_id
#             entry_dict['label'] = row.label
#             entry_dict['start_time'] = row.time_start
#             entry_dict['end_time'] = row.time_end
#             output.append(entry_dict)
#         return output, self.label2idx
=======
            self.write_label2idx_dict()
>>>>>>> 35ac0352
<|MERGE_RESOLUTION|>--- conflicted
+++ resolved
@@ -71,11 +71,7 @@
         else:
             raise RuntimeError('Wrong data file format (.json.gz or .json)')
         self.output_folder = output_folder
-<<<<<<< HEAD
-        self.label2idx = self.create_label2idx_dict()
-=======
         self.labels2idx = self.create_label2idx_dict('template')
->>>>>>> 35ac0352
         self.folder = folder
         self.shuffle = shuffle
         self.frame_size = frame_size
@@ -101,22 +97,6 @@
                  'idx': self.label2idx[entry['template']]}
                 for entry in self.data]
 
-<<<<<<< HEAD
-    def create_label2idx_dict(self):
-        labels = sorted(set([item['template'] for item in self.data]))
-        label2idx = {}
-        label_counter = 0
-        for label_counter, label in enumerate(labels):
-            label2idx[label] = label_counter
-        return label2idx
-
-    def write_label2idx_dict(self):
-        json.dump(self.label2idx,
-                  open(os.path.join(self.output_folder, 'label2idx.json'),
-                       'w'))
-
-=======
->>>>>>> 35ac0352
     def __len__(self):
         return len(self.data)
 
@@ -168,28 +148,9 @@
                  'idx': self.labels2idx[entry['label']]}
                 for entry in self.data]
 
-<<<<<<< HEAD
-    def create_label2idx_dict(self):
-        labels = sorted(set([item['label'] for item in self.data]))
-        label2idx = {}
-        label_counter = 0
-        for label_counter, label in enumerate(labels):
-            label2idx[label] = label_counter
-        return label2idx
-
     def __len__(self):
         return len(self.data)
 
-    def write_label2idx_dict(self):
-        json.dump(self.label2idx,
-                  open(os.path.join(self.output_folder, 'label2idx.json'),
-                       'w'))
-
-=======
-    def __len__(self):
-        return len(self.data)
-
->>>>>>> 35ac0352
     def iter_data(self, slice_element=None):
         slice_element = slice_element or slice(0, len(self))
         for meta in self.all_meta[slice_element]:
@@ -201,11 +162,10 @@
                       'id': meta['id']}
             yield result
         else:
-<<<<<<< HEAD
             self.write_label2idx_dict()
 
 
-class ImageListAdapter():
+class ImageListAdapter(AbstractDatasetAdapter):
     r"""Give a list.txt in format:
 
         img_path,label_name
@@ -272,7 +232,7 @@
             self.write_label2idx_dict()
 
 
-class ImageFolderAdapter():
+class ImageFolderAdapter(AbstractDatasetAdapter):
     r"""Parse the given folder assuming each subfolder is a category and it
     includes the category images.
     """
@@ -373,7 +333,4 @@
 #             entry_dict['start_time'] = row.time_start
 #             entry_dict['end_time'] = row.time_end
 #             output.append(entry_dict)
-#         return output, self.label2idx
-=======
-            self.write_label2idx_dict()
->>>>>>> 35ac0352
+#         return output, self.label2idx