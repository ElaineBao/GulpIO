import os
import cv2
import struct
import pickle
import numbers 
import random
import ctypes
import numpy as np 
from PIL import Image
from collections import namedtuple, defaultdict


MetaInfo = namedtuple('MetaInfo', ['loc', 'label', 'idx', 'pad', 'length'])

class GulpVideoIO(object):

<<<<<<< HEAD
    def __init__(self, path, flag, meta_path):
        self.meta_path = meta_path
        self.path = path
        self.flag = flag
        self.is_open = False
        self.is_writable = False
        self.f = None
        self.meta_dict = None

    def open(self):
        if os.path.exists(self.meta_path):
            self.meta_dict = pickle.load(open(self.meta_path, 'rb'))
        else:
            self.meta_dict = defaultdict()

        if self.flag == 'wb':
            self.f = open(self.path, self.flag)
            self.is_writable = True
        elif self.flag == 'rb':
            self.f = open(self.path, self.flag)
            self.is_writable = False
        self.is_open = True

    def close(self):
        if self.is_open:
            pickle.dump(self.meta_dict, open(self.meta_path, 'wb'))
            self.f.close()
            self.is_open = False
        else:
            return

    def write(self, label, vid_idx, image):
        assert self.is_writable
        loc = self.f.tell()
        img_str = cv2.imencode('.jpg', image)[1].tostring()
        pad = 4 - (len(img_str) % 4)
        record = img_str.ljust(len(img_str) + pad, b'\0')
        meta_info = MetaInfo(loc=loc, length=len(
            record), label=label, idx=vid_idx, pad=pad)
        try:
            self.meta_dict[vid_idx].append(meta_info)
        except KeyError:
            self.meta_dict[vid_idx] = [meta_info]
        self.f.write(record)

    def read(self, meta_info):
        assert not self.is_writable
        self.f.seek(meta_info.loc)
        record = self.f.read(meta_info.length)
        img_str = record[:-meta_info.pad]
        nparr = np.fromstring(img_str, np.uint8)
        img = cv2.imdecode(nparr, cv2.IMREAD_COLOR)
        img = cv2.cvtColor(img, cv2.COLOR_BGR2RGB)
        return Image.fromarray(img)

    def reset(self):
        self.close()
        self.open()

    def seek(self, loc):
        self.f.seek(loc)
=======

	def __init__(self, path, flag, meta_path):
		self.meta_path = meta_path
		self.path = path
		self.flag = flag
		self.is_open = False
		self.is_writable = False
		self.f = None
		self.meta_dict = None


	def open(self):
		if os.path.exists(self.meta_path):
			self.meta_dict = pickle.load(open(self.meta_path, 'rb'))
		else:
			self.meta_dict = defaultdict()

		if self.flag == 'wb':
			self.f = open(self.path, self.flag)
			self.is_writable = True
		elif self.flag == 'rb':
			self.f = open(self.path, self.flag)
			self.is_writable = False
		self.is_open = True


	def close(self):
		if self.is_open:
			pickle.dump(self.meta_dict, open(self.meta_path, 'wb'))
			self.f.close()
			self.is_open = False
		else:
			return


	def write(self, label, vid_idx, image):
		assert self.is_writable
		loc = self.f.tell()
		img_str = cv2.imencode('.jpg', image)[1].tostring()
		pad = 4 - (len(img_str) % 4)
		record = img_str.ljust(len(img_str)+pad, b'\0')
		meta_info = MetaInfo(loc=loc, length=len(record), label=label, idx=vid_idx, pad=pad)
		try:
			self.meta_dict[vid_idx].append(meta_info)
		except KeyError:
			self.meta_dict[vid_idx] = [meta_info]
		self.f.write(record)


	def read(self, meta_info):
		assert not self.is_writable
		self.f.seek(meta_info.loc)
		record = self.f.read(meta_info.length)
		img_str = record[:-meta_info.pad]
		nparr = np.fromstring(img_str, np.uint8)
		img = cv2.imdecode(nparr, cv2.CV_LOAD_IMAGE_COLOR)
		return Image.fromarray(img)


	def reset(self):
		self.close()
		self.open()


	def seek(self, loc):
		self.f.seek(loc)
>>>>>>> 1ca89fda
<|MERGE_RESOLUTION|>--- conflicted
+++ resolved
@@ -1,20 +1,16 @@
 import os
 import cv2
-import struct
 import pickle
-import numbers 
-import random
-import ctypes
-import numpy as np 
+
 from PIL import Image
 from collections import namedtuple, defaultdict
 
 
 MetaInfo = namedtuple('MetaInfo', ['loc', 'label', 'idx', 'pad', 'length'])
 
+
 class GulpVideoIO(object):
 
-<<<<<<< HEAD
     def __init__(self, path, flag, meta_path):
         self.meta_path = meta_path
         self.path = path
@@ -75,72 +71,4 @@
         self.open()
 
     def seek(self, loc):
-        self.f.seek(loc)
-=======
-
-	def __init__(self, path, flag, meta_path):
-		self.meta_path = meta_path
-		self.path = path
-		self.flag = flag
-		self.is_open = False
-		self.is_writable = False
-		self.f = None
-		self.meta_dict = None
-
-
-	def open(self):
-		if os.path.exists(self.meta_path):
-			self.meta_dict = pickle.load(open(self.meta_path, 'rb'))
-		else:
-			self.meta_dict = defaultdict()
-
-		if self.flag == 'wb':
-			self.f = open(self.path, self.flag)
-			self.is_writable = True
-		elif self.flag == 'rb':
-			self.f = open(self.path, self.flag)
-			self.is_writable = False
-		self.is_open = True
-
-
-	def close(self):
-		if self.is_open:
-			pickle.dump(self.meta_dict, open(self.meta_path, 'wb'))
-			self.f.close()
-			self.is_open = False
-		else:
-			return
-
-
-	def write(self, label, vid_idx, image):
-		assert self.is_writable
-		loc = self.f.tell()
-		img_str = cv2.imencode('.jpg', image)[1].tostring()
-		pad = 4 - (len(img_str) % 4)
-		record = img_str.ljust(len(img_str)+pad, b'\0')
-		meta_info = MetaInfo(loc=loc, length=len(record), label=label, idx=vid_idx, pad=pad)
-		try:
-			self.meta_dict[vid_idx].append(meta_info)
-		except KeyError:
-			self.meta_dict[vid_idx] = [meta_info]
-		self.f.write(record)
-
-
-	def read(self, meta_info):
-		assert not self.is_writable
-		self.f.seek(meta_info.loc)
-		record = self.f.read(meta_info.length)
-		img_str = record[:-meta_info.pad]
-		nparr = np.fromstring(img_str, np.uint8)
-		img = cv2.imdecode(nparr, cv2.CV_LOAD_IMAGE_COLOR)
-		return Image.fromarray(img)
-
-
-	def reset(self):
-		self.close()
-		self.open()
-
-
-	def seek(self, loc):
-		self.f.seek(loc)
->>>>>>> 1ca89fda
+        self.f.seek(loc)